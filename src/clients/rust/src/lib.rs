--- conflicted
+++ resolved
@@ -1386,10 +1386,6 @@
             Self::ImportedEventTimestampMustNotRegress => {
                 f.write_str("imported event timestamp must not regress")
             }
-<<<<<<< HEAD
-            Self::Unknown(code) => f.write_fmt(format_args!("unknown {code}")),
-=======
->>>>>>> 154397a5
         }
     }
 }
@@ -1606,10 +1602,6 @@
             Self::OverflowsTimeout => f.write_str("overflows timeout"),
             Self::ExceedsCredits => f.write_str("exceeds credits"),
             Self::ExceedsDebits => f.write_str("exceeds debits"),
-<<<<<<< HEAD
-            Self::Unknown(code) => f.write_fmt(format_args!("unknown {code}")),
-=======
->>>>>>> 154397a5
         }
     }
 }
@@ -1644,27 +1636,6 @@
             Self::AddressLimitExceeded => f.write_str("address limit exceeded"),
             Self::SystemResources => f.write_str("system resources"),
             Self::NetworkSubsystem => f.write_str("network subsystem"),
-<<<<<<< HEAD
-            Self::Unknown(code) => f.write_fmt(format_args!("unknown {code}")),
-        }
-    }
-}
-
-#[derive(Debug, Copy, Clone)]
-#[non_exhaustive]
-pub enum ClientStatus {
-    Invalid,
-    Unknown(i32),
-}
-
-impl std::error::Error for ClientStatus {}
-impl core::fmt::Display for ClientStatus {
-    fn fmt(&self, f: &mut core::fmt::Formatter) -> core::fmt::Result {
-        match self {
-            Self::Invalid => f.write_str("invalid"),
-            Self::Unknown(code) => f.write_fmt(format_args!("unknown {code}")),
-=======
->>>>>>> 154397a5
         }
     }
 }
@@ -1707,10 +1678,6 @@
             Self::ClientShutdown => f.write_str("client shutdown"),
             Self::InvalidOperation => f.write_str("invalid operation"),
             Self::InvalidDataSize => f.write_str("invalid data size"),
-<<<<<<< HEAD
-            Self::Unknown(code) => f.write_fmt(format_args!("unknown {code}")),
-=======
->>>>>>> 154397a5
         }
     }
 }
