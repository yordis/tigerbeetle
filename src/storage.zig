--- conflicted
+++ resolved
@@ -1,20 +1,10 @@
 const std = @import("std");
 const builtin = @import("builtin");
-<<<<<<< HEAD
-const mem = std.mem;
-=======
->>>>>>> 162038d7
 const os = std.os;
-const Allocator = std.mem.Allocator;
 const assert = std.debug.assert;
 const log = std.log.scoped(.storage);
 
 const IO = @import("io.zig").IO;
-<<<<<<< HEAD
-const is_darwin = builtin.target.isDarwin();
-
-=======
->>>>>>> 162038d7
 const config = @import("config.zig");
 const fatal = @import("cli.zig").fatal;
 const vsr = @import("vsr.zig");
@@ -325,244 +315,4 @@
 
         assert(buffer.len > 0);
     }
-<<<<<<< HEAD
-
-    // Static helper functions to handle data file creation/opening/allocation:
-
-    /// Opens or creates a journal file:
-    /// - For reading and writing.
-    /// - For Direct I/O (if possible in development mode, but required in production mode).
-    /// - Obtains an advisory exclusive lock to the file descriptor.
-    /// - Allocates the file contiguously on disk if this is supported by the file system.
-    /// - Ensures that the file data (and file inode in the parent directory) is durable on disk.
-    ///   The caller is responsible for ensuring that the parent directory inode is durable.
-    /// - Verifies that the file size matches the expected file size before returning.
-    pub fn open(path: [:0]const u8, size_min: u64, must_create: bool) !os.fd_t {
-        assert(path.len > 0);
-        assert(size_min >= config.sector_size);
-        assert(size_min % config.sector_size == 0);
-
-        // TODO Handle null for root path.
-        // TODO Handle physical volumes where there is no directory to fsync.
-        const dir_path = std.fs.path.dirname(path) orelse ".";
-        const dir_fd = std.os.open(dir_path, os.O.CLOEXEC | os.O.RDONLY, 0) catch {
-            fatal("unable to open the parent directory of the data file", .{});
-        };
-
-        const base_name = std.fs.path.basename(path);
-        assert(base_name.len > 0);
-
-        // TODO Use O_EXCL when opening as a block device to obtain a mandatory exclusive lock.
-        // This is much stronger than an advisory exclusive lock, and is required on some platforms.
-
-        var flags: u32 = os.O.CLOEXEC | os.O.RDWR | os.O.DSYNC;
-        var mode: os.mode_t = 0;
-
-        // TODO Document this and investigate whether this is in fact correct to set here.
-        if (@hasDecl(os, "O_LARGEFILE")) flags |= os.O.LARGEFILE;
-
-        var direct_io_supported = false;
-        if (config.direct_io) {
-            direct_io_supported = try Storage.fs_supports_direct_io(dir_fd);
-            if (direct_io_supported) {
-                if (!is_darwin) flags |= os.O.DIRECT;
-            } else if (config.deployment_environment == .development) {
-                log.warn("file system does not support Direct I/O", .{});
-            } else {
-                // We require Direct I/O for safety to handle fsync failure correctly, and therefore
-                // panic in production if it is not supported.
-                fatal("file system does not support Direct I/O", .{});
-            }
-        }
-
-        if (must_create) {
-            log.debug("creating \"{s}\"...", .{path});
-            flags |= os.O.CREAT;
-            flags |= os.O.EXCL;
-            mode = 0o666;
-        } else {
-            log.debug("opening \"{s}\"...", .{path});
-        }
-
-        // This is critical as we rely on O_DSYNC for fsync() whenever we write to the file:
-        assert((flags & os.O.DSYNC) > 0);
-
-        // Be careful with openat(2): "If pathname is absolute, then dirfd is ignored." (man page)
-        assert(!std.fs.path.isAbsolute(base_name));
-        const fd = os.openat(dir_fd, base_name, flags, mode) catch |err| switch (err) {
-            error.PathAlreadyExists => fatal("data file already exists: {s}", .{path}),
-            error.FileNotFound => fatal("data file does not exist, run format first: {s}", .{path}),
-            else => return err,
-        };
-        errdefer os.close(fd);
-
-        // TODO Check that the file is actually a file.
-
-        // On darwin, use F_NOCACHE on direct_io to disable the page cache as O_DIRECT doesn't exit.
-        if (is_darwin and config.direct_io and direct_io_supported) {
-            _ = try os.fcntl(fd, os.F.NOCACHE, 1);
-        }
-
-        // Obtain an advisory exclusive lock that works only if all processes actually use flock().
-        // LOCK_NB means that we want to fail the lock without waiting if another process has it.
-        os.flock(fd, os.LOCK.EX | os.LOCK.NB) catch |err| switch (err) {
-            error.WouldBlock => fatal("another process holds the data file lock", .{}),
-            else => return err,
-        };
-
-        // Ask the file system to allocate contiguous sectors for the file (if possible):
-        // If the file system does not support `fallocate()`, then this could mean more seeks or a
-        // panic if we run out of disk space (ENOSPC).
-        if (must_create) try Storage.allocate(fd, size_min);
-
-        // The best fsync strategy is always to fsync before reading because this prevents us from
-        // making decisions on data that was never durably written by a previously crashed process.
-        // We therefore always fsync when we open the path, also to wait for any pending O_DSYNC.
-        // Thanks to Alex Miller from FoundationDB for diving into our source and pointing this out.
-        try os.fsync(fd);
-
-        // We fsync the parent directory to ensure that the file inode is durably written.
-        // The caller is responsible for the parent directory inode stored under the grandparent.
-        // We always do this when opening because we don't know if this was done before crashing.
-        try os.fsync(dir_fd);
-
-        const stat = try os.fstat(fd);
-        if (stat.size < size_min) @panic("data file inode size was truncated or corrupted");
-
-        return fd;
-    }
-
-    /// Allocates a file contiguously using fallocate() if supported.
-    /// Alternatively, writes to the last sector so that at least the file size is correct.
-    // TODO This must ensure that all sectors are zeroed for determinism across the cluster.
-    pub fn allocate(fd: os.fd_t, size: u64) !void {
-        log.debug("allocating {} bytes...", .{size});
-        Storage.fallocate(fd, 0, 0, @intCast(i64, size)) catch |err| switch (err) {
-            error.OperationNotSupported => {
-                log.warn("file system does not support fallocate(), an ENOSPC will panic", .{});
-                log.debug("allocating by writing to the last sector of the file instead...", .{});
-
-                const sector_size = config.sector_size;
-                const sector: [sector_size]u8 align(sector_size) = [_]u8{0} ** sector_size;
-
-                // Handle partial writes where the physical sector is less than a logical sector:
-                const offset = size - sector.len;
-                var written: usize = 0;
-                while (written < sector.len) {
-                    written += try os.pwrite(fd, sector[written..], offset + written);
-                }
-            },
-            else => return err,
-        };
-    }
-
-    fn fallocate(fd: i32, mode: i32, offset: i64, length: i64) !void {
-        // https://stackoverflow.com/a/11497568
-        // https://api.kde.org/frameworks/kcoreaddons/html/posix__fallocate__mac_8h_source.html
-        // http://hg.mozilla.org/mozilla-central/file/3d846420a907/xpcom/glue/FileUtils.cpp#l61
-        if (is_darwin) {
-            const F_ALLOCATECONTIG = 0x2; // allocate contiguous space
-            const F_ALLOCATEALL = 0x4; // allocate all or nothing
-            const F_PEOFPOSMODE = 3; // use relative offset from the seek pos mode
-            const F_VOLPOSMODE = 4; // use the specified volume offset
-            _ = F_VOLPOSMODE;
-
-            const fstore_t = extern struct {
-                fst_flags: c_uint,
-                fst_posmode: c_int,
-                fst_offset: os.off_t,
-                fst_length: os.off_t,
-                fst_bytesalloc: os.off_t,
-            };
-
-            var store = fstore_t{
-                .fst_flags = F_ALLOCATECONTIG | F_ALLOCATEALL,
-                .fst_posmode = F_PEOFPOSMODE,
-                .fst_offset = 0,
-                .fst_length = offset + length,
-                .fst_bytesalloc = 0,
-            };
-
-            // try to pre-allocate contiguous space and fall back to default non-continugous
-            var res = os.system.fcntl(fd, os.F.PREALLOCATE, @ptrToInt(&store));
-            if (os.errno(res) != .SUCCESS) {
-                store.fst_flags = F_ALLOCATEALL;
-                res = os.system.fcntl(fd, os.F.PREALLOCATE, @ptrToInt(&store));
-            }
-
-            switch (os.errno(res)) {
-                .SUCCESS => {},
-                .ACCES => unreachable, // F_SETLK or F_SETSIZE of F_WRITEBOOTSTRAP
-                .BADF => return error.FileDescriptorInvalid,
-                .DEADLK => unreachable, // F_SETLKW
-                .INTR => unreachable, // F_SETLKW
-                .INVAL => return error.ArgumentsInvalid, // for F_PREALLOCATE (offset invalid)
-                .MFILE => unreachable, // F_DUPFD or F_DUPED
-                .NOLCK => unreachable, // F_SETLK or F_SETLKW
-                .OVERFLOW => return error.FileTooBig,
-                .SRCH => unreachable, // F_SETOWN
-                .OPNOTSUPP => return error.OperationNotSupported, // not reported but need same error union
-                else => |errno| return os.unexpectedErrno(errno),
-            }
-
-            // now actually perform the allocation
-            return os.ftruncate(fd, @intCast(u64, length)) catch |err| switch (err) {
-                error.AccessDenied => error.PermissionDenied,
-                else => |e| e,
-            };
-        }
-
-        while (true) {
-            const rc = os.linux.fallocate(fd, mode, offset, length);
-            switch (os.linux.getErrno(rc)) {
-                .SUCCESS => return,
-                .BADF => return error.FileDescriptorInvalid,
-                .FBIG => return error.FileTooBig,
-                .INTR => continue,
-                .INVAL => return error.ArgumentsInvalid,
-                .IO => return error.InputOutput,
-                .NODEV => return error.NoDevice,
-                .NOSPC => return error.NoSpaceLeft,
-                .NOSYS => return error.SystemOutdated,
-                .OPNOTSUPP => return error.OperationNotSupported,
-                .PERM => return error.PermissionDenied,
-                .SPIPE => return error.Unseekable,
-                .TXTBSY => return error.FileBusy,
-                else => |errno| return os.unexpectedErrno(errno),
-            }
-        }
-    }
-
-    /// Detects whether the underlying file system for a given directory fd supports Direct I/O.
-    /// Not all Linux file systems support `O_DIRECT`, e.g. a shared macOS volume.
-    fn fs_supports_direct_io(dir_fd: std.os.fd_t) !bool {
-        if (!@hasDecl(std.os, "O_DIRECT") and !is_darwin) return false;
-
-        const path = "fs_supports_direct_io";
-        const dir = std.fs.Dir{ .fd = dir_fd };
-        const fd = try os.openatZ(dir_fd, path, os.O.CLOEXEC | os.O.CREAT | os.O.TRUNC, 0o666);
-        defer os.close(fd);
-        defer dir.deleteFile(path) catch {};
-
-        // F_NOCACHE on darwin is the most similar option to O_DIRECT on linux.
-        if (is_darwin) {
-            _ = os.fcntl(fd, os.F.NOCACHE, 1) catch return false;
-            return true;
-        }
-
-        while (true) {
-            const res = os.system.openat(dir_fd, path, os.O.CLOEXEC | os.O.RDONLY | os.O.DIRECT, 0);
-            switch (os.linux.getErrno(res)) {
-                0 => {
-                    os.close(@intCast(os.fd_t, res));
-                    return true;
-                },
-                os.linux.EINTR => continue,
-                os.linux.EINVAL => return false,
-                else => |err| return os.unexpectedErrno(err),
-            }
-        }
-    }
-=======
->>>>>>> 162038d7
 };