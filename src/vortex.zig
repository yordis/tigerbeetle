/// This is the main entrypoint for the Vortex testing tools, delegating to these programs:
///
/// * _supervisor_: runs a cluster of multiple TigerBeetle replicas, drivers, and a workload, along
/// with various fault injection, to test the system as a whole.
/// * _driver_: a separate process communicating over stdio, using `tb_client` to send commands
/// and queries to the cluster. Drivers in other languages should be implemented elsewhere.
/// * _workload_: a separate process that, given a driver, runs commands and queries against the
/// cluster, verifying its correctness.
///
/// For practical use, Vortex should be run in a Linux namespace where it can control the network.
/// The `run` command sets up a Linux namespace automatically.
const std = @import("std");
const stdx = @import("stdx");
const builtin = @import("builtin");

const Run = @import("testing/vortex/run.zig");
const Supervisor = @import("testing/vortex/supervisor.zig");
const ZigDriver = @import("testing/vortex/zig_driver.zig");
const Workload = @import("testing/vortex/workload.zig");

const assert = std.debug.assert;

const log = std.log.scoped(.vortex);

pub const std_options: std.Options = .{
    .log_level = .info,
    .logFn = stdx.log_with_timestamp,
};

pub const CLIArgs = union(enum) {
    run: Supervisor.CLIArgs,
    supervisor: Supervisor.CLIArgs,
    driver: ZigDriver.CLIArgs,
    workload: DriverArgs,
};

const DriverArgs = struct {
    @"cluster-id": u128,
    addresses: []const u8,
    @"driver-command": []const u8,
};

pub fn main() !void {
    comptime assert(builtin.target.cpu.arch.endian() == .little);

    if (builtin.os.tag == .windows) {
        log.err("vortex is not supported for Windows", .{});
        return error.NotSupported;
    }

    var gpa_allocator = std.heap.GeneralPurposeAllocator(.{}){};
    defer switch (gpa_allocator.deinit()) {
        .ok => {},
        .leak => @panic("memory leak"),
    };

    const allocator = gpa_allocator.allocator();

    var args = try std.process.argsWithAllocator(allocator);
    defer args.deinit();

<<<<<<< HEAD
    switch (flags.parse(&args, CLIArgs)) {
        .run => |run_args| {
            _ = run_args; // We're going to pass these through directly to `vortex supervisor`
            try Run.main(allocator);
        },
=======
    switch (stdx.flags(&args, CLIArgs)) {
>>>>>>> 154397a5
        .supervisor => |supervisor_args| try Supervisor.main(allocator, supervisor_args),
        .driver => |driver_args| try ZigDriver.main(allocator, driver_args),
        .workload => |driver_args| {
            var driver = try start_driver(allocator, driver_args);
            defer {
                _ = driver.kill() catch {
                    log.err("failed to kill driver", .{});
                };
            }

            try Workload.main(allocator, &.{
                .input = driver.stdin.?,
                .output = driver.stdout.?,
            });
        },
    }
}

fn start_driver(allocator: std.mem.Allocator, args: DriverArgs) !std.process.Child {
    var argv = std.ArrayList([]const u8).init(allocator);
    defer argv.deinit();

    assert(std.mem.indexOfScalar(u8, args.@"driver-command", '"') == null);
    var cmd_parts = std.mem.splitScalar(u8, args.@"driver-command", ' ');

    while (cmd_parts.next()) |part| {
        try argv.append(part);
    }

    var cluster_id_argument: [32]u8 = undefined;
    const cluster_id = try std.fmt.bufPrint(cluster_id_argument[0..], "{d}", .{args.@"cluster-id"});

    try argv.append(cluster_id);
    try argv.append(args.addresses);

    var child = std.process.Child.init(argv.items, allocator);
    child.stdin_behavior = .Pipe;
    child.stdout_behavior = .Pipe;
    child.stderr_behavior = .Inherit;

    try child.spawn();

    return child;
}<|MERGE_RESOLUTION|>--- conflicted
+++ resolved
@@ -59,15 +59,11 @@
     var args = try std.process.argsWithAllocator(allocator);
     defer args.deinit();
 
-<<<<<<< HEAD
-    switch (flags.parse(&args, CLIArgs)) {
+    switch (stdx.flags(&args, CLIArgs)) {
         .run => |run_args| {
             _ = run_args; // We're going to pass these through directly to `vortex supervisor`
             try Run.main(allocator);
         },
-=======
-    switch (stdx.flags(&args, CLIArgs)) {
->>>>>>> 154397a5
         .supervisor => |supervisor_args| try Supervisor.main(allocator, supervisor_args),
         .driver => |driver_args| try ZigDriver.main(allocator, driver_args),
         .workload => |driver_args| {
